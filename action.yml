name: 'Flutter action'
description: 'Setup your runner with Flutter environment'
author: 'Alif Rachmawadi'
branding:
  icon: 'maximize'
  color: 'blue'
inputs:
  flutter-version:
    description: 'The Flutter version to make available on the path'
    required: false
    default: 'any'
  channel:
    description: 'The Flutter build release channel'
    required: false
    default: 'stable'
  flutter-repo:
    description: 'The Flutter repo url'
    required: false
    default: ''
  cache:
    description: 'Cache the Flutter SDK'
    required: false
    default: 'false'
  cache-key:
    description: 'Identifier for the Flutter SDK cache'
    required: false
    default: 'flutter-:os:-:channel:-:version:-:arch:-:hash:'
  cache-path:
    description: 'Flutter SDK cache path'
    required: false
    default: ''
  architecture:
    description: 'The architecture of Flutter SDK executable (x64 or arm64)'
    required: false
    default: '${{ runner.arch }}'
outputs:
  CACHE-PATH:
    value: '${{ steps.flutter-action.outputs.CACHE-PATH }}'
  CACHE-KEY:
    value: '${{ steps.flutter-action.outputs.CACHE-KEY }}'
  CHANNEL:
    value: '${{ steps.flutter-action.outputs.CHANNEL }}'
  VERSION:
    value: '${{ steps.flutter-action.outputs.VERSION }}'
  ARCHITECTURE:
    value: '${{ steps.flutter-action.outputs.ARCHITECTURE }}'
runs:
  using: 'composite'
  steps:
    - id: flutter-action
      env:
        USE_CACHE: ${{inputs.cache}}
<<<<<<< HEAD
      run: ${{ github.action_path }}/setup.py -p -c '${{ inputs.cache-path }}' -k '${{ inputs.cache-key }}' -r '${{ inputs.flutter-repo }}' -n '${{ inputs.flutter-version }}' -a '${{ inputs.architecture }}' ${{ inputs.channel }}
      shell: python
=======
      run: $GITHUB_ACTION_PATH/setup.py -p -c '${{ inputs.cache-path }}' -k '${{ inputs.cache-key }}' -r '${{ inputs.flutter-repo }}' -n '${{ inputs.flutter-version }}' -a '${{ inputs.architecture }}' ${{ inputs.channel }}
      shell: bash
>>>>>>> 01c63b38
    - if: ${{ inputs.cache == 'true' }}
      uses: actions/cache@v3
      with:
        path: ${{ steps.flutter-action.outputs.CACHE-PATH }}
        key: ${{ steps.flutter-action.outputs.CACHE-KEY }}-${{ hashFiles('**/pubspec.lock') }}
        restore-keys: |
          ${{ steps.flutter-action.outputs.CACHE-KEY }}-${{ hashFiles('**/pubspec.lock') }}
          ${{ steps.flutter-action.outputs.CACHE-KEY }}
    - run: ${{ github.action_path }}/setup.py -c '${{ steps.flutter-action.outputs.CACHE-PATH }}' -r '${{ inputs.flutter-repo }}' -n '${{ steps.flutter-action.outputs.VERSION }}' -a '${{ steps.flutter-action.outputs.ARCHITECTURE }}' ${{ steps.flutter-action.outputs.CHANNEL }}
<<<<<<< HEAD
      shell: python
=======
      shell: bash
>>>>>>> 01c63b38
<|MERGE_RESOLUTION|>--- conflicted
+++ resolved
@@ -50,13 +50,8 @@
     - id: flutter-action
       env:
         USE_CACHE: ${{inputs.cache}}
-<<<<<<< HEAD
-      run: ${{ github.action_path }}/setup.py -p -c '${{ inputs.cache-path }}' -k '${{ inputs.cache-key }}' -r '${{ inputs.flutter-repo }}' -n '${{ inputs.flutter-version }}' -a '${{ inputs.architecture }}' ${{ inputs.channel }}
-      shell: python
-=======
       run: $GITHUB_ACTION_PATH/setup.py -p -c '${{ inputs.cache-path }}' -k '${{ inputs.cache-key }}' -r '${{ inputs.flutter-repo }}' -n '${{ inputs.flutter-version }}' -a '${{ inputs.architecture }}' ${{ inputs.channel }}
       shell: bash
->>>>>>> 01c63b38
     - if: ${{ inputs.cache == 'true' }}
       uses: actions/cache@v3
       with:
@@ -66,8 +61,4 @@
           ${{ steps.flutter-action.outputs.CACHE-KEY }}-${{ hashFiles('**/pubspec.lock') }}
           ${{ steps.flutter-action.outputs.CACHE-KEY }}
     - run: ${{ github.action_path }}/setup.py -c '${{ steps.flutter-action.outputs.CACHE-PATH }}' -r '${{ inputs.flutter-repo }}' -n '${{ steps.flutter-action.outputs.VERSION }}' -a '${{ steps.flutter-action.outputs.ARCHITECTURE }}' ${{ steps.flutter-action.outputs.CHANNEL }}
-<<<<<<< HEAD
-      shell: python
-=======
       shell: bash
->>>>>>> 01c63b38
